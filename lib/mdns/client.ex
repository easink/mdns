--- conflicted
+++ resolved
@@ -78,11 +78,7 @@
 
   def handle_cast({:query, namespace}, state) do
     packet = %DNS.Record{@query_packet | :qdlist => [
-<<<<<<< HEAD
-        %DNS.Query{domain: to_charlist(namespace), type: :ptr, class: :in}
-=======
       %DNS.Query{domain: to_char_list(namespace), type: :ptr, class: :in}
->>>>>>> b8a28343
     ]}
     p = DNS.Record.encode(packet)
     :gen_udp.send(state.udp, @mdns_group, @port, p)
